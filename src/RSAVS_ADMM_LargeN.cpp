--- conflicted
+++ resolved
@@ -1725,12 +1725,8 @@
         }
         timer.step("Update_q2");
         q3_vec = q3_old + const_r3 * (beta_vec - w_vec);
-<<<<<<< HEAD
-        
-=======
         timer.step("Update_q3");
 
->>>>>>> c5e149c5
         // should we do post-selection estimation here?
         
         // update status
@@ -1758,18 +1754,7 @@
         q3_old = q3_vec;
         
         current_step += 1;
-<<<<<<< HEAD
-        
-        loss_detail = RSAVS_Compute_Loss_Value_Cpp(y_vec, x_mat, n, p, l_type, l_param, p1_type, p1_param, p2_type, p2_param, const_r123, const_abc, 
-                                                   mu_old, beta_old, z_old, s_old, w_old, q1_old, q2_old, q3_old);
-        loss = loss_detail[0];
-        
-        loss_old = loss;    // should we check for loss drop?
-
-        loss_vec[current_step - 1] = loss_old;
-        
-    }
-=======
+
         /* 
          * UNNECESSARY when benchmark the speed
          * Also it takes VERY LONG TIME when n is large
@@ -1792,7 +1777,6 @@
         res_time[i] = res_time[i] / 1000000;
     }
     // Rcpp::Rcout << res_time << std::endl;
->>>>>>> c5e149c5
     
     // create and return the results
     // Rcpp::List res = Rcpp::List::create(Rcpp::Named("test", 0.0));
